from tkinter import *
from tkinter.ttk import *

from ui.window import *
from ui.eventmenu import *
from ui.basemenu import *
from ui.overviewcanvas import *

from game.game import *


class MainMenu(Menu):
    basemenu = None  # type: BaseMenu

    def __init__(self, window: Window, parent, game: Game):
        super(MainMenu, self).__init__(window, parent, game)

<<<<<<< HEAD
        #self.image = PhotoImage(file="resources/caumap.gif")
        #map = Label(window.left_pane, image=self.image)
        #map.grid()

=======
>>>>>>> 3f80579d
        self.upd = OverviewCanvas(self.window.left_pane, self, game)
        self.upd.update()

        self.frame = self.window.right_pane
        self.frame.grid_columnconfigure(0, weight=1)

    def display(self):
        self.window.clear_right_pane()
        self.upd.update()

        row = 1

        def label(text):
            nonlocal row
            Label(self.frame, text=text).grid(row=row, sticky=NW)
            row += 1

        def event_button(event, text):
            nonlocal row
            Button(self.frame, text=text, command=self.start_event(event)).grid(row=row, sticky=N)
            row += 1

        Button(self.frame, text="Pass turn", command=self.pass_turn).grid(column=0, row=0, sticky=NE)
        Label(self.frame, text="Budget: {}m (+{}m)".format(self.game.budget, self.game.budget_reward_amount)).grid(column=0, row=0, sticky=NW)
        Separator(self.frame, orient='horizontal').grid(row=row, sticky=EW); row += 1

        for event in self.game.events:
            if not event.informational:
                continue

            label(str(event))

        for event in self.game.events:
            if event.informational:
                continue

            event_button(event, "{} {}".format(event.attacker.name != self.game.player and "!" or " ", event))

    def pass_turn(self):
        self.game.pass_turn(no_action=True)
        self.display()

    def start_event(self, event) -> typing.Callable:
        return lambda: EventMenu(self.window, self, self.game, event).display()

    def go_cp(self, cp: ControlPoint):
        if self.basemenu:
            self.basemenu.dismiss()
            self.basemenu = None

        self.basemenu = BaseMenu(self.window, self, self.game, cp)
        self.basemenu.display()<|MERGE_RESOLUTION|>--- conflicted
+++ resolved
@@ -15,13 +15,6 @@
     def __init__(self, window: Window, parent, game: Game):
         super(MainMenu, self).__init__(window, parent, game)
 
-<<<<<<< HEAD
-        #self.image = PhotoImage(file="resources/caumap.gif")
-        #map = Label(window.left_pane, image=self.image)
-        #map.grid()
-
-=======
->>>>>>> 3f80579d
         self.upd = OverviewCanvas(self.window.left_pane, self, game)
         self.upd.update()
 
