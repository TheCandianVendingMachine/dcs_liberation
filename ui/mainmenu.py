--- conflicted
+++ resolved
@@ -50,21 +50,9 @@
 
         for event in events:
             if event.informational:
-<<<<<<< HEAD
                 label(str(event))
             else:
                 event_button(event)
-=======
-                continue
-
-            prefix = ""
-            if event.attacker_name != self.game.player:
-                prefix += "!"
-            elif event.from_cp.is_global:
-                prefix += "CARRIER"
-
-            event_button(event, "{} {}".format(prefix, event))
->>>>>>> 51c32747
 
     def pass_turn(self):
         self.game.pass_turn(no_action=True)
