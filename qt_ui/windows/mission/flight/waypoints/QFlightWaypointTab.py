<<<<<<< HEAD
import logging
=======
>>>>>>> d394d01e
from typing import Iterable, List, Optional

from PySide2.QtCore import Signal
from PySide2.QtWidgets import (
    QFrame,
    QGridLayout,
    QLabel,
    QMessageBox,
    QPushButton,
    QVBoxLayout,
)

from game import Game
from gen.ato import Package
from gen.flights.flight import Flight, FlightType, FlightWaypoint
from gen.flights.flightplan import (
    CustomFlightPlan,
    FlightPlanBuilder,
<<<<<<< HEAD
    PlanningError,
=======
>>>>>>> d394d01e
    StrikeFlightPlan,
)
from qt_ui.windows.mission.flight.waypoints.QFlightWaypointList import \
    QFlightWaypointList
from qt_ui.windows.mission.flight.waypoints \
    .QPredefinedWaypointSelectionWindow import \
    QPredefinedWaypointSelectionWindow


class QFlightWaypointTab(QFrame):

    on_flight_changed = Signal()

    def __init__(self, game: Game, package: Package, flight: Flight):
        super(QFlightWaypointTab, self).__init__()
        self.game = game
        self.package = package
        self.flight = flight
        self.planner = FlightPlanBuilder(self.game, package, is_player=True)

        self.flight_waypoint_list: Optional[QFlightWaypointList] = None
        self.rtb_waypoint: Optional[QPushButton] = None
        self.delete_selected: Optional[QPushButton] = None
        self.open_fast_waypoint_button: Optional[QPushButton] = None
        self.recreate_buttons: List[QPushButton] = []
        self.init_ui()

    def init_ui(self):
        layout = QGridLayout()

        self.flight_waypoint_list = QFlightWaypointList(self.package,
                                                        self.flight)
        layout.addWidget(self.flight_waypoint_list, 0, 0)

        rlayout = QVBoxLayout()
        layout.addLayout(rlayout, 0, 1)

        rlayout.addWidget(QLabel("<strong>Generator :</strong>"))
        rlayout.addWidget(QLabel("<small>AI compatible</small>"))

        self.recreate_buttons.clear()
        for task in self.package.target.mission_types(for_player=True):
            def make_closure(arg):
                def closure():
                    return self.confirm_recreate(arg)
                return closure
            button = QPushButton(f"Recreate as {task.name}")
            button.clicked.connect(make_closure(task))
            rlayout.addWidget(button)
            self.recreate_buttons.append(button)

        rlayout.addWidget(QLabel("<strong>Advanced : </strong>"))
        rlayout.addWidget(QLabel("<small>Do not use for AI flights</small>"))

        self.rtb_waypoint = QPushButton("Add RTB Waypoint")
        self.rtb_waypoint.clicked.connect(self.on_rtb_waypoint)
        rlayout.addWidget(self.rtb_waypoint)

        self.delete_selected = QPushButton("Delete Selected")
        self.delete_selected.clicked.connect(self.on_delete_waypoint)
        rlayout.addWidget(self.delete_selected)

        self.open_fast_waypoint_button = QPushButton("Add Waypoint")
        self.open_fast_waypoint_button.clicked.connect(self.on_fast_waypoint)
        rlayout.addWidget(self.open_fast_waypoint_button)
        rlayout.addStretch()
        self.setLayout(layout)

    def on_delete_waypoint(self):
        wpt = self.flight_waypoint_list.selectionModel().currentIndex().row()
        if wpt > 0:
            self.delete_waypoint(self.flight.flight_plan.waypoints[wpt])
            self.flight_waypoint_list.update_list()
        self.on_change()

    def delete_waypoint(self, waypoint: FlightWaypoint) -> None:
        # Need to degrade to a custom flight plan and remove the waypoint.
        # If the waypoint is a target waypoint and is not the last target
        # waypoint, we don't need to degrade.
        if isinstance(self.flight.flight_plan, StrikeFlightPlan):
            is_target = waypoint in self.flight.flight_plan.targets
            if is_target and len(self.flight.flight_plan.targets) > 1:
                self.flight.flight_plan.targets.remove(waypoint)
                return

        self.degrade_to_custom_flight_plan()
        self.flight.flight_plan.waypoints.remove(waypoint)

    def on_fast_waypoint(self):
        self.subwindow = QPredefinedWaypointSelectionWindow(self.game, self.flight, self.flight_waypoint_list)
        self.subwindow.waypoints_added.connect(self.on_waypoints_added)
        self.subwindow.show()

    def on_waypoints_added(self, waypoints: Iterable[FlightWaypoint]) -> None:
        if not waypoints:
            return
        self.degrade_to_custom_flight_plan()
        self.flight.flight_plan.waypoints.extend(waypoints)
        self.flight_waypoint_list.update_list()
        self.on_change()

    def on_rtb_waypoint(self):
        rtb = self.planner.generate_rtb_waypoint(self.flight,
                                                 self.flight.from_cp)
        self.degrade_to_custom_flight_plan()
        self.flight.flight_plan.waypoints.append(rtb)
        self.flight_waypoint_list.update_list()
        self.on_change()

    def degrade_to_custom_flight_plan(self) -> None:
        if not isinstance(self.flight.flight_plan, CustomFlightPlan):
            self.flight.flight_plan = CustomFlightPlan(
                package=self.flight.package,
                flight=self.flight,
                custom_waypoints=self.flight.flight_plan.waypoints
            )

    def confirm_recreate(self, task: FlightType) -> None:
        result = QMessageBox.question(
            self,
            "Regenerate flight?",
            ("Changing the flight type will reset its flight plan. Do you want "
             "to continue?"),
            QMessageBox.No,
            QMessageBox.Yes
        )
        original_task = self.flight.flight_type
        if result == QMessageBox.Yes:
            self.flight.flight_type = task
            try:
                self.planner.populate_flight_plan(self.flight)
            except PlanningError as ex:
                self.flight.flight_type = original_task
                logging.exception("Could not recreate flight")
                QMessageBox.critical(
                    self, "Could not recreate flight", str(ex), QMessageBox.Ok
                )
            self.flight_waypoint_list.update_list()
            self.on_change()

    def on_change(self):
        self.flight_waypoint_list.update_list()
        self.on_flight_changed.emit()

<|MERGE_RESOLUTION|>--- conflicted
+++ resolved
@@ -1,7 +1,4 @@
-<<<<<<< HEAD
 import logging
-=======
->>>>>>> d394d01e
 from typing import Iterable, List, Optional
 
 from PySide2.QtCore import Signal
@@ -20,10 +17,7 @@
 from gen.flights.flightplan import (
     CustomFlightPlan,
     FlightPlanBuilder,
-<<<<<<< HEAD
     PlanningError,
-=======
->>>>>>> d394d01e
     StrikeFlightPlan,
 )
 from qt_ui.windows.mission.flight.waypoints.QFlightWaypointList import \
@@ -166,5 +160,4 @@
 
     def on_change(self):
         self.flight_waypoint_list.update_list()
-        self.on_flight_changed.emit()
-
+        self.on_flight_changed.emit()