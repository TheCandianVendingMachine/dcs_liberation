<<<<<<< HEAD
"""Only here to keep compatibility for save games generated in version 2.2.0"""
from theater.conflicttheater import *
=======
"""Battlefield front lines."""
from typing import Tuple

from dcs.mapping import Point
from . import ControlPoint, MissionTarget

# TODO: Dedup by moving everything to using this class.
FRONTLINE_MIN_CP_DISTANCE = 5000


def compute_position(control_point_a: ControlPoint,
                     control_point_b: ControlPoint) -> Point:
    a = control_point_a.position
    b = control_point_b.position
    attack_heading = a.heading_between_point(b)
    attack_distance = a.distance_to_point(b)
    middle_point = a.point_from_heading(attack_heading, attack_distance / 2)

    strength_delta = float(control_point_a.base.strength -
                           control_point_b.base.strength)
    position = middle_point.point_from_heading(attack_heading,
                                               strength_delta *
                                               attack_distance / 2 -
                                               FRONTLINE_MIN_CP_DISTANCE)
    return position


class FrontLine(MissionTarget):
    """Defines a front line location between two control points.

    Front lines are the area where ground combat happens.
    """

    def __init__(self, control_point_a: ControlPoint,
                 control_point_b: ControlPoint) -> None:
        super().__init__(f"Front line {control_point_a}/{control_point_b}",
                         compute_position(control_point_a, control_point_b))
        self.control_point_a = control_point_a
        self.control_point_b = control_point_b

    @property
    def control_points(self) -> Tuple[ControlPoint, ControlPoint]:
        """Returns a tuple of the two control points."""
        return self.control_point_a, self.control_point_b

    def is_friendly(self, to_player: bool) -> bool:
        return False
>>>>>>> 28e00055
<|MERGE_RESOLUTION|>--- conflicted
+++ resolved
@@ -1,52 +1,2 @@
-<<<<<<< HEAD
 """Only here to keep compatibility for save games generated in version 2.2.0"""
-from theater.conflicttheater import *
-=======
-"""Battlefield front lines."""
-from typing import Tuple
-
-from dcs.mapping import Point
-from . import ControlPoint, MissionTarget
-
-# TODO: Dedup by moving everything to using this class.
-FRONTLINE_MIN_CP_DISTANCE = 5000
-
-
-def compute_position(control_point_a: ControlPoint,
-                     control_point_b: ControlPoint) -> Point:
-    a = control_point_a.position
-    b = control_point_b.position
-    attack_heading = a.heading_between_point(b)
-    attack_distance = a.distance_to_point(b)
-    middle_point = a.point_from_heading(attack_heading, attack_distance / 2)
-
-    strength_delta = float(control_point_a.base.strength -
-                           control_point_b.base.strength)
-    position = middle_point.point_from_heading(attack_heading,
-                                               strength_delta *
-                                               attack_distance / 2 -
-                                               FRONTLINE_MIN_CP_DISTANCE)
-    return position
-
-
-class FrontLine(MissionTarget):
-    """Defines a front line location between two control points.
-
-    Front lines are the area where ground combat happens.
-    """
-
-    def __init__(self, control_point_a: ControlPoint,
-                 control_point_b: ControlPoint) -> None:
-        super().__init__(f"Front line {control_point_a}/{control_point_b}",
-                         compute_position(control_point_a, control_point_b))
-        self.control_point_a = control_point_a
-        self.control_point_b = control_point_b
-
-    @property
-    def control_points(self) -> Tuple[ControlPoint, ControlPoint]:
-        """Returns a tuple of the two control points."""
-        return self.control_point_a, self.control_point_b
-
-    def is_friendly(self, to_player: bool) -> bool:
-        return False
->>>>>>> 28e00055
+from theater.conflicttheater import *