# 2.1.1

<<<<<<< HEAD
## Features/Imrpovements :
* **[Other]** Added an installer option
=======
## Features/Improvements :

* **[Units/Factions]** Added F-16C to USA 1990
* **[Units/Factions]** Added MQ-9 Reaper as CAS unit for USA 2005
* **[Units/Factions]** Added Mig-21, Mig-23, SA-342L to Syria 2011

>>>>>>> bcae51cc

## Fixed issues :
* **[UI/UX]** Spelling issues (Thanks to Github contributor steveveepee)
* **[Campaign Generator]** LHA was placed on land in Syrian Civil War campaign
* **[Campaign Generator]** Fixed inverted configuration for Syria full map
* **[Campaign Generator]** Syria "Inherent Resolve" campaign, added Incirlik Air Base
* **[Mission Generator]** AH-1W was not used by AI to generate CAS mission by default
* **[Mission Generator]** Fixed F-16C targeting pod not being added to payload
* **[Mission Generator]** AH-64A and AH-64D payloads fix. 


# 2.1.0

## Features/Improvements :

* **[Campaign Generator]** Added Syria map
* **[Campaign Generator]** Added 5 campaigns for the Syria map
* **[Campaign Generator]** Added 2 small scale campaign for Persian Gulf map
* **[Units/Factions]** Added factions for Syria map : Syria 2011, Arab Armies 1982, 1973, 1968, 1948, Israel 1982, 1973, 1948
* **[Base Menu]** Budget is visible in recruitment menu. (Thanks to Github contributor root0fall)
* **[Misc]** Added error message in mission when the state file can not be written
* **[Units/Factions]** China, Pakistan, UAE will now use the new WingLoong drone as JTAC instead of the MQ-9 Reaper
* **[Units/Factions]** Minor changes to Syria 2011 and Turkey 2005 factions
* **[UI]** Version number is shown in about dialog

## Fixed issues :

* **[Mission Generator]** Caucasus terrain improvement on exclusions zone (added forests between Vaziani and Beslan to exclusion zones)
* **[Mission Generator]** The first unit of every base defenses group could not be controlled with Combined Arms.
* **[Mission Generator]** Reduced generated helicopter altitude for CAS missions
* **[Mission Generator]** F-16C default CAS payload was asymmetric, fixed.
* **[Mission Generator]** AH-1W couldn't be bought, and added default payloads.
* **[UI/UX]** Fixed Mi-28N missing thumbnail
* **[UI/UX]** Fixed list of flights not refreshing when changing the mission departure (T+).

# 2.0.11

## Features/Improvements :

* **[Units/Factions]** Added Mig-31, Su-30, Mi-24V, Mi-28N to Russia 2010 faction.
* **[Units/Factions]** Added F-15E to USA 2005 and USA 1990 factions.
* **[Mission Generator]** Added a parameter to choose whether the JTACs should use smoke markers or not

## Fixed issues : 

* **[Units/Factions]** Fixed big performance issue in new release UI that occurred only when running the .exe
* **[Units/Factions]** Fixed mission generation not working with Libya faction
* **[Units/Factions]** Fixed OH-58D not being used by AI
* **[Units/Factions]** Typo in UK 1990 name (fixed by bwRavencl)
* **[Units/Factions]** Fixed Tanker Tacan channel not being the same as the briefing one. (Sorry)
* **[Mission Generator]** Neutral airbases services will now be disabled. (Not possible to refuel or re-arm there)
* **[Mission Generator]** AI will be configured to limit afterburner usage
* **[Mission Generator]** JTAC will not use laser codes above 1688 anymore
* **[Mission Generator]** JTAC units were misconfigured and would not be invisible/immortal. 
* **[Mission Generator]** Increased JTAC status message duration to 25s, so you have more time to enter coordinates;
* **[Mission Generator]** Destroyed units carcass will not appear on airfields to avoid having a destroyed vehicle blocking a runway or taxiway.


# 2.0.10

## Features/Improvements :
* **[Misc]** Now possible to save game in a different file, and to open DCS Liberation savegame files. (You are not restricted to a single save file anymore)
* **[UI/UX]** New dark UI Theme and default theme improvement by Deus
* **[UI/UX]** New "satellite" map backgrounds
* **[UX]** Base menu is opened with a single mouse click
* **[Units/Factions/Mods]** Added Community A-4E-C support for faction Bluefor Cold War
* **[Units/Factions/Mods]** Added MB-339PAN support for faction Bluefor Cold War  
* **[Units/Factions/Mods]** Added Rafale AI mod support
* **[Units/Factions/Mods]** Added faction "France Modded" with units from frenchpack v3.5 mod
* **[Units/Factions/Mods]** Added faction "Insurgent modded" with Insurgent units from frenchpack v3.5 mod (Toyota truck)
* **[Units/Factions/Mods]** Added factions Canada 2005, Australia 2005, Japan 2005, USA Aggressors, PMC
* **[New Game Wizard]** Added the list of required mods for modded factions.
* **[New Game Wizard]** No more RED vs BLUE opposing faction restrictions.
* **[New Game Wizard]** New campaign generation settings added : No aircraft carrier, no lha, no navy, invert map starting positions.
* **[Mission Generator]** Artillery units will start firing mission after a random delay. It should reduces lag spikes induced by artillery strikes by spreading them out.
* **[Mission Generator]** Ground units will retreat after taking too much casualties. Artillery units will retreat if engaged.
* **[Mission Generator]** The briefing will now contain the carrier ATC frequency
* **[Mission Generator]** The briefing contains a small situation update.
* **[Mission Generator]** Previously destroyed units are visible in the mission. (And added a performance settings to disable this behaviour)
* **[Mission Generator]*c* Basic JTAC on Frontlines
* **[Campaign Generator]** Added Tarawa in caucasus campaigns
* **[Campaign Generator]** Tuned the various existing campaign parameters
* **[Campaign Generator]** Added small campaign : "Russia" on Caucasus Theater 

## Fixed issues :
* **[Mission Generator]** Carrier will sail into the wind, not in the same direction
* **[Mission Generator]** Carrier cold start was not working (flight was starting warm even when cold was selected)
* **[Mission Generator]** Carrier group ships are more spread out
* **[Mission Generator]** Fixed wrong radio frequency for german WW2 warbirds
* **[Mission Generator]** Fixed FW-190A8 spawning with bomb rack for CAP missions
* **[Mission Generator]** Fixed A-20G spawning with no payload
* **[Mission Generator]** Fixed Su-33 spawning too heavy to take off from carrier
* **[Mission Generator]** Fixed Harrier AV-8B spawning too heavy to take off from tarawa
* **[Mission Generator]** Base defense units were not controllable with Combined Arms
* **[Mission Generator]** Tanker speed was too low
* **[Mission Generator]** Tanker TACAN settings were wrong
* **[Mission Generator]** AI aircraft should start datalink ON (EPLRS)
* **[Mission Generator]** Base defense units should not spawn on runway and or taxyway. (The chance for this to happen should now be really really low)
* **[Mission Generator]** Fixed all flights starting "In flight" after playing a few missions (parking slot reset issue)
* **[Mission Script/Performance]** Mission lua script will not listen to weapons fired event anymore and register every fired weapons. This should improve performance especially in WW2 scenarios or when rocket artillery is firing. 
* **[Campaign Generator]** Carrier name will now not appear for faction who do not have carriers
* **[Campaign Generator]** SA-10 sites will now have a tracking radar.
* **[Units/Factions]** Remove JF-17 from USA 2005 faction
* **[Units/Factions]** Remove AJS-37 from Russia 2010
* **[Units/Factions]** Removed Oliver Hazard Perry from cold war factions (too powerful sam system for the era)
* **[Bug]** On the persian gulf full map campaign, the two carriers were sharing the same id, this was causing a lot of bugs
* **[Performance]** Tuned the culling setting so that you cannot run into situation where no friendly or enemy AI flights are generated
* **[Other]** Application doesn't gracefully exit.
* **[Other]** Other minor fixes, and multiples factions small changes

# 2.0 RC 9

## Features/Improvements :
* **[UI/UX]** New icons from contributor Deus

## Fixed issues :
* **[Mission Generator]** Carrier TACAN was wrongfully set up as an A/A TACAN
* **[Campaign Generator]** Fixed issue with Russian navy group generator causing a random crash on campaign creation.

# 2.0 RC 8

## Fixed issues :
* **[Mission Generator]** Frequency for P-47D-30 changed to 124Mhz (Generated mission with 251Mhz would not work)
* **[Mission Generator]** Reduced the maximum number of uboat per generated group
* **[Mission Generator]** Fixed an issue with the WW2 LST groups (superposed units).
* **[UI]** Fixed issue with the zoom

# 2.0 RC 7

## Features/Improvements :

* **[Units/Factions]** Added P-47D-30 for factions allies_1944
* **[Units/Factions]** Added factions : Bluefor Coldwar, Germany 1944 Easy

* **[Campaign/Map]** Added a campaign in the Channel map
* **[Campaign/Map]** Changed the Normandy campaign map
* **[Campaign/Map]** Added new campaign Normandy Small

* **[Mission Generator]** AI Flight generator has been reworked
* **[Mission Generator]** Add PP points for JF-17 on STRIKE missions
* **[Mission Generator]** Add ST point for F-14B on STRIKE missions
* **[Mission Generator]** Flights with client slots will never be delayed
* **[Mission Generator]** AI units can start from parking (With a new setting in Settings Window to disable it)
* **[Mission Generator]** Tacan for carrier will only be in Mode X from now
* **[Mission Generator]** RTB waypoints for autogenerated flights

* **[Flight Planner]** Added CAS mission generator
* **[Flight Planner]** Added CAP mission generator
* **[Flight Planner]** Added SEAD mission generator
* **[Flight Planner]** Added STRIKE mission generator
* **[Flight Planner]** Added buttons to add autogenerated waypoints (ASCEND, DESCEND, RTB)
* **[Flight Planner]** Improved waypoint list
* **[Flight Planner]** WW2 factions uses different parameters for flight planning.

* **[Settings]** Added settings to disallow external views
* **[Settings]** Added settings to choose F10 Map mode (All, Allies only, Player only, Fog of War, Map Only)
* **[Settings]** Added settings to choose whether to auto-generate objective marks on the F10 map

* **[Info Panel]** Added information about destroyed buildings in info panel
* **[Info Panel]** Added information about destroyed units at SAM site in info panel
* **[Debriefing]** Added information about units destroyed outside the frontline in the debriefing window
* **[Debriefing]** Added destroyed buildings in the debriefing window

* **[Map]** Tooltip now contains the list of building for Strike targets on the map
* **[Map]** Added "Oil derrick" building
* **[Map]** Added "ww2 bunker" building (WW2)
* **[Map]** Added "ally camp" building (WW2)
* **[Map]** Added "V1 Site" (WW2)

* **[Misc]** Made it possible to setup DCS Saved Games directory and DCS installation directory manually at first start
* **[Misc]** Added culling performance settings 

## Fixed issues :

* **[Units/Factions]** Replaced S3-B Tanker by KC130 for most factions (More fuel)
* **[Units/Factions]** WW2 factions will not have offshore oil station and other modern buildings generated. No more third-reich operated offshore stations will spawn on normandy's coast. 
* **[Units/Factions]** Aircraft carrier will try to move in the wind direction
* **[Units/Factions]** Missing icons added for some aircraft

* **[Mission Generator]** When playing as RED the activation trigger would not be properly generated
* **[Mission Generator]** FW-190A8 is now properly considered as a flyable aircraft
* **[Mission Generator]** Changed "strike" payload for Su-24M that was ineffective
* **[Mission Generator]** Changed "strike" payload for JF-17 to use LS-6 bombs instead of GBU
* **[Mission Generator]** Change power station template. (Buildings could end up superposed).

* **[Maps/Campaign]** Now using Vasiani airbase instead of Soganlung airport in Caucasus campaigns (more parking slot)
* **[Info Panel]** Message displayed on base capture event stated that the enemy captured an airbase, while it was the player who captured it.
* **[Map View]** Graphical glitch on map when one building of an objective was destroyed, but not the others 
* **[Mission Planner]** The list of flights was not updated on departure time change. 


# 2.0 RC 6

Saves file from RC5 are not compatible with the new version. 
Sorry :(

## Features/Improvements :
* **[Units/Factions]** Supercarrier support (You have to go to settings to enable it, if you have the supercarrier module)
* **[Units/Factions]** Added 'Modern Bluefor' factions, containing all most popular DCS flyable units
* **[Units/Factions]** Factions US 2005 / 1990 will now sometimes have Arleigh Burke class ships instead of Perry as carrier escorts 
* **[Units/Factions]** Added support for newest WW2 Units
* **[Campaign logic]** When a base is captured, refill the "base defenses" group with units for the new owner.
* **[Mission Generator]** Carrier ICLS channel will now be configured (check your briefing)
* **[Mission Generator]** SAM units will spawn on RED Alarm state
* **[Mission Generator]** AI Flight planner now creates its own STRIKE flights
* **[Mission Generator]** AI units assigned to Strike flight will now actually engage the buildings they have been assigned.
* **[Mission Generator]** Added performance settings to allow disabling : smoke, artillery strike, moving units, infantry, SAM Red alert mode.
* **[Mission Generator]** Using Late Activation & Trigger in attempt to improve performance & reduce stutter (Previously they were spawned through 'ETA' feature)
* **[UX]** : Improved flight selection behaviour in the Mission Planning Window
 
## Fixed issues :
* **[Mission Generator]** Payloads were not correctly assigned in the release version. 
* **[Mission Generator]** Game generation does not work when "no night mission" settings was selected and the current time was "day"
* **[Mission Generator]** Game generation does not work when the player selected faction has no AWACS
* **[Mission Generator]** Planned flights will spawn even if their home base has been captured or is being contested by enemy ground units. 
* **[Campaign Generator]** Base defenses would not be generated on Normandy map and in some rare cases on others maps as well
* **[Mission Planning]** CAS waypoints created from the "Predefined waypoint selector" would not be at the exact location of the frontline
* **[Naming]** CAP mission flown from airbase are not named BARCAP anymore (CAP from carrier is still named BARCAP)<|MERGE_RESOLUTION|>--- conflicted
+++ resolved
@@ -1,16 +1,10 @@
 # 2.1.1
 
-<<<<<<< HEAD
-## Features/Imrpovements :
-* **[Other]** Added an installer option
-=======
-## Features/Improvements :
-
+## Features/Improvements :
+* **[Other]** Added an installer option (thanks to contributor parithon)
 * **[Units/Factions]** Added F-16C to USA 1990
 * **[Units/Factions]** Added MQ-9 Reaper as CAS unit for USA 2005
 * **[Units/Factions]** Added Mig-21, Mig-23, SA-342L to Syria 2011
-
->>>>>>> bcae51cc
 
 ## Fixed issues :
 * **[UI/UX]** Spelling issues (Thanks to Github contributor steveveepee)
@@ -20,7 +14,6 @@
 * **[Mission Generator]** AH-1W was not used by AI to generate CAS mission by default
 * **[Mission Generator]** Fixed F-16C targeting pod not being added to payload
 * **[Mission Generator]** AH-64A and AH-64D payloads fix. 
-
 
 # 2.1.0
 
